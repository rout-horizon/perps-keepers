import { Contract } from "@ethersproject/contracts";
import { chunk, orderBy } from "lodash";
import ethers, { BigNumber, utils } from "ethers";
import winston, { format, Logger, transports } from "winston";
import * as metrics from "./metrics";
import SignerPool from "./signer-pool";
import {
  TransactionReceipt,
  TransactionResponse,
} from "@ethersproject/abstract-provider";
import { wei } from "@synthetixio/wei";

function isObjectOrErrorWithCode(x: unknown): x is { code: string } {
  if (typeof x !== "object") return false;
  if (x === null) return false;
  return "code" in x;
}

const EventsOfInterest = {
  PositionLiquidated: "PositionLiquidated",
  PositionModified: "PositionModified",
};

class Keeper {
  baseAsset: string;
  futuresMarket: Contract;
  logger: Logger;
  positions: {
    [account: string]: {
      id: string;
      event: string;
      account: string;
      size: number;
      leverage: number;
    };
  };
  activeKeeperTasks: { [id: string]: boolean | undefined };
  provider:
    | ethers.providers.WebSocketProvider
    | ethers.providers.JsonRpcProvider;
  blockQueue: string[];
  blockTip: string | null;
  signerPool: SignerPool;
  network: string;

  constructor({
    futuresMarket,
    baseAsset,
    signerPool,
    network,
    provider,
  }: {
    futuresMarket: ethers.Contract;
    baseAsset: string;
    signerPool: SignerPool;
    network: string;
    provider:
      | ethers.providers.WebSocketProvider
      | ethers.providers.JsonRpcProvider;
  }) {
    this.baseAsset = baseAsset;
    this.network = network;

    // Contracts.
    this.futuresMarket = futuresMarket;

    this.logger = winston.createLogger({
      level: "info",
      format: format.combine(
        format.colorize(),
        format.timestamp(),
        format.label({ label: `FuturesMarket [${baseAsset}]` }),
        format.printf(info => {
          return [
            info.timestamp,
            info.level,
            info.label,
            info.component,
            info.message,
          ]
            .filter(x => !!x)
            .join(" ");
        })
      ),
      transports: [new transports.Console()],
    });
    this.logger.info(`market deployed at ${futuresMarket.address}`);

    // The index.
    this.positions = {};

    // A mapping of already running keeper tasks.
    this.activeKeeperTasks = {};

    // A FIFO queue of blocks to be processed.
    this.blockQueue = [];

    this.blockTip = null;
    this.provider = provider;
    this.signerPool = signerPool;
  }

  static async create({
    futuresMarket,
    signerPool,
    provider,
    network,
  }: {
    futuresMarket: Contract;
    signerPool: SignerPool;
    network: string;
    provider:
      | ethers.providers.JsonRpcProvider
      | ethers.providers.WebSocketProvider;
  }) {
    const baseAssetBytes32 = await futuresMarket.baseAsset();
    const baseAsset = utils.parseBytes32String(baseAssetBytes32);

    return new Keeper({
      futuresMarket,
      baseAsset,
      signerPool,
      provider,
      network,
    });
  }
  async startProcessNewBlockConsumer() {
    // The L2 node is constantly mining blocks, one block per transaction. When a new block is received, we queue it
    // for processing in a FIFO queue. `processNewBlock` will scan its events, rebuild the index, and then run any
    // keeper tasks that need running that aren't already active.
    while (1) {
      if (!this.blockQueue.length) {
        await new Promise((resolve, reject) => setTimeout(resolve, 10));
        continue;
      }

      const blockNumber = this.blockQueue.shift();
      if (blockNumber) {
        await this.processNewBlock(blockNumber);
      }
    }
  }
  async getEvents(fromBlock: string | number, toBlock: string | number) {
    const nestedEvents = await Promise.all(
      Object.values(EventsOfInterest).map(eventName => {
        // For some reason query filters logs out stuff to the console
        return this.futuresMarket.queryFilter(
          this.futuresMarket.filters[eventName](),
          fromBlock,
          toBlock
        );
      })
    );
    return nestedEvents.flat(1);
  }
  async run({ fromBlock }: { fromBlock: string | number }) {
    const events = await this.getEvents(fromBlock, "latest");
    this.logger.log("info", `Rebuilding index from ${fromBlock} to latest`, {
      component: "Indexer",
    });
    this.logger.log("info", `${events.length} events to process`, {
      component: "Indexer",
    });
    this.updateIndex(events);

    this.logger.log("info", `Index build complete!`, { component: "Indexer" });
    this.logger.log("info", `Starting keeper loop`);
    await this.runKeepers();

    this.logger.log("info", `Listening for events`);
    this.provider.on("block", async blockNumber => {
      if (!this.blockTip) {
        // Don't process the first block we see.
        this.blockTip = blockNumber;
        return;
      }

      this.logger.log("debug", `New block: ${blockNumber}`);
      this.blockQueue.push(blockNumber);
    });

    this.startProcessNewBlockConsumer();
  }

  async processNewBlock(blockNumber: string) {
    this.blockTip = blockNumber;
    const events = await this.getEvents(blockNumber, blockNumber);

    this.logger.log("debug", `\nProcessing block: ${blockNumber}`, {
      component: "Indexer",
    });

    this.logger.log("debug", `${events.length} events to process`, {
      component: "Indexer",
    });
    await this.updateIndex(events);
    await this.runKeepers();
  }

  async updateIndex(events: ethers.Event[]) {
    events.forEach(({ event, args }) => {
      if (event === EventsOfInterest.PositionModified && args) {
        const { id, account, size, margin, lastPrice } = args;

        this.logger.log(
          "info",
          `PositionModified id=${id} account=${account}`,
          { component: "Indexer" }
        );

        if (size.eq(BigNumber.from(0))) {
          // Position has been closed.
          delete this.positions[account];
          return;
        }
        //   PositionModified(
        //     uint indexed id,
        //     address indexed account,
        //     uint margin,
        //     int size,
        //     int tradeSize,
        //     uint lastPrice,
        //     uint fundingIndex,
        //     uint fee
        // )
        // This is what's avaiable, ideally we should calculate the liq price based on margin and size maybe?

        this.positions[account] = {
          id,
          event,
          account,
          size: wei(size).toNumber(),
          leverage: wei(size)
            .mul(lastPrice)
            .div(margin)
            .toNumber(),
        };
        return;
      }
      if (event === EventsOfInterest.PositionLiquidated && args) {
        const { account, liquidator } = args;
        this.logger.log(
          "info",
          `PositionLiquidated account=${account} liquidator=${liquidator}`,
          { component: "Indexer" }
        );

        delete this.positions[account];
        return;
      }

      this.logger.info(`No handler for event ${event}`, {
        component: "Indexer",
      });
    });
  }

  async runKeepers(deps = { BATCH_SIZE: 500, WAIT: 2000, metrics }) {
    const numPositions = Object.keys(this.positions).length;
    deps.metrics.futuresOpenPositions.set(
      { market: this.baseAsset, network: this.network },
      numPositions
    );
    this.logger.log("info", `${numPositions} positions to keep`, {
      component: "Keeper",
    });

    // Get current liquidation price for each position (including funding).
    const positions = orderBy(
      Object.values(this.positions),
      ["leverage"],
      "desc"
    );
    for (const batch of chunk(positions, deps.BATCH_SIZE)) {
      await Promise.all(
        batch.map(async position => {
          const { id, account } = position;
          await this.runKeeperTask(id, "liquidation", () =>
            this.liquidateOrder(id, account)
          );
        })
      );
      await new Promise((res, rej) => setTimeout(res, deps.WAIT));
    }
  }

  async runKeeperTask(id: string, taskLabel: string, cb: () => Promise<void>) {
    if (this.activeKeeperTasks[id]) {
      // Skip task as its already running.
      return;
    }
    this.activeKeeperTasks[id] = true;

    this.logger.log("info", `running`, {
      component: `Keeper [${taskLabel}] id=${id}`,
    });
    try {
      await cb();
    } catch (err) {
      if (err && typeof err === "object" && err.toString) {
        this.logger.log("error", `error \n${err.toString()}`, {
          component: `Keeper [${taskLabel}] id=${id}`,
        });
      }
      metrics.keeperErrors.inc({
        market: this.baseAsset,
        network: this.network,
      });
    }
    this.logger.log("info", `done`, {
      component: `Keeper [${taskLabel}] id=${id}`,
    });

    delete this.activeKeeperTasks[id];
  }

  async liquidateOrder(
    id: string,
    account: string,
    deps = { metricFuturesLiquidations: metrics.futuresLiquidations }
  ) {
    const taskLabel = "liquidation";
    const canLiquidateOrder = await this.futuresMarket.canLiquidate(account);
    if (!canLiquidateOrder) {
      this.logger.log("info", `Cannot liquidate order`, {
        component: `Keeper [${taskLabel}] id=${id}`,
      });
      return;
    }

    this.logger.log("info", `begin liquidatePosition`, {
      component: `Keeper [${taskLabel}] id=${id}`,
    });
    let receipt: TransactionReceipt | undefined;

    await this.signerPool.withSigner(async signer => {
      try {
        const tx: TransactionResponse = await this.futuresMarket
          .connect(signer)
          .liquidatePosition(account);
        this.logger.log(
          "debug",
          `submit liquidatePosition [nonce=${tx.nonce}]`,
          { component: `Keeper [${taskLabel}] id=${id}` }
        );

        receipt = await tx.wait(1);
<<<<<<< HEAD
      } catch (err) {
        deps.metricFuturesLiquidations.observe(
          { market: this.baseAsset, success: "false", network: this.network },
          0
        );

        if (isObjectOrErrorWithCode(err)) {
          // Special handeling for NONCE_EXPIRED
          if (err.code === "NONCE_EXPIRED") {
            this.logger.error(err.toString());
            const nonce = signer.getTransactionCount("latest");
            this.logger.info(
              `Updating nonce for Nonce manager to nonce ${nonce}`
            );
            signer.setTransactionCount(nonce);
          }
=======
      });
    } catch (err) {
      if (isObjectOrErrorWithCode(err)) {
        // Ethers error.
        if (err.code === "NONCE_EXPIRED") {
          // We can't recover from this one yet, restart.
          this.logger.log("error", err.toString());
          process.exit(-1);
>>>>>>> 0b7dccff
        }

        throw err;
      }
    });

    deps.metricFuturesLiquidations.inc(
      { market: this.baseAsset, network: this.network },
      1
    );

    this.logger.log(
      "info",
      `done liquidatePosition`,
      `block=${receipt?.blockNumber}`,
      `success=${!!receipt?.status}`,
      `tx=${receipt?.transactionHash}`,
      `gasUsed=${receipt?.gasUsed}`,
      { component: `Keeper [${taskLabel}] id=${id}` }
    );
  }
}

export default Keeper;<|MERGE_RESOLUTION|>--- conflicted
+++ resolved
@@ -345,13 +345,7 @@
         );
 
         receipt = await tx.wait(1);
-<<<<<<< HEAD
       } catch (err) {
-        deps.metricFuturesLiquidations.observe(
-          { market: this.baseAsset, success: "false", network: this.network },
-          0
-        );
-
         if (isObjectOrErrorWithCode(err)) {
           // Special handeling for NONCE_EXPIRED
           if (err.code === "NONCE_EXPIRED") {
@@ -362,16 +356,6 @@
             );
             signer.setTransactionCount(nonce);
           }
-=======
-      });
-    } catch (err) {
-      if (isObjectOrErrorWithCode(err)) {
-        // Ethers error.
-        if (err.code === "NONCE_EXPIRED") {
-          // We can't recover from this one yet, restart.
-          this.logger.log("error", err.toString());
-          process.exit(-1);
->>>>>>> 0b7dccff
         }
 
         throw err;
